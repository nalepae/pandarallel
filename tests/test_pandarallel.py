--- conflicted
+++ resolved
@@ -22,13 +22,13 @@
     return request.param
 
 
-<<<<<<< HEAD
 @pytest.fixture(params=(False, True))
 def single_bar(request):
-=======
+    return request.param
+
+
 @pytest.fixture(params=(RuntimeError, AttributeError, ZeroDivisionError))
 def exception(request):
->>>>>>> 46fc0e54
     return request.param
 
 
