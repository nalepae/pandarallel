--- conflicted
+++ resolved
@@ -324,15 +324,9 @@
                     progress_bars.set_error(worker_index, payload)
                     progress_bars.update(progresses)
 
-<<<<<<< HEAD
             if any(w_s == WorkerStatus.Error for w_s in workers_status):
                 raise Exception("Exception during parallelization.")
 
-            return wrapped_reduce_function(
-                (Path(output_file.name) for output_file in output_files),
-                reduce_extra,
-            )
-=======
             try:
                 return wrapped_reduce_function(
                     (Path(output_file.name) for output_file in output_files),
@@ -348,7 +342,6 @@
                 # means the multiprocessing went well and we want to re-raise
                 # the original EOFError.
                 raise
->>>>>>> 5972e02a
 
         finally:
             for output_file in output_files:
